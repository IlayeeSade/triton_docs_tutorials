--- conflicted
+++ resolved
@@ -209,7 +209,6 @@
     # Handle case where mx is -inf (all inputs -inf)
     mx = torch.where(torch.isneginf(mx), 0.0, mx) # Replace -inf max with 0, exp(x - 0) = exp(x)
     RES = RES - mx  # Broadcasting: (V, N) - (1, N)
-<<<<<<< HEAD
     RES = torch.sum(torch.exp(RES), dim=0)  # Sum over V dimension, result shape: (N,)
     return torch.log(RES), mx
 
@@ -229,7 +228,7 @@
     c = C.cuda()
     O = torch.zeros((N,), device=e.device, dtype=torch.float32)
     M = torch.full((N,), float('-inf'), device=e.device, dtype=torch.float32)
-    L = math.ceil(V / BLOCK_SIZE_V)
+    L = math.ceil(N / BLOCK_SIZE_N)
     locks = torch.zeros(2 * L, dtype=torch.int32, device=e.device)
     
     # Configure grid
@@ -251,36 +250,6 @@
     # PyTorch reference
     torch_output, torch_max = torch_lsemm(E, C)
     
-=======
-    RES_sum = torch.sum(torch.exp(RES), dim=0)  # Sum over V dimension, result shape: (N,)
-    # Add epsilon before log for stability
-    out = torch.log(RES_sum + 1e-20) + mx.squeeze(0) # Squeeze max back to (N,)
-    return out
-
-
-# --- Testing ---
-DEVICE = 'cuda'
-
-def test_lsemm(shapes: tuple, dtype=torch.float32, atol=1e-2, rtol=1e-1, device=DEVICE):
-    torch.manual_seed(0)
-    assert type(shapes) == tuple and len(shapes) == 3
-    N, D, V = shapes
-    # Use reasonably scaled inputs
-    E = torch.randn([D, N], device=device, dtype=dtype) * 5
-    C = torch.randn([V, D], device=device, dtype=dtype) * 5
-
-    # Test Triton implementation
-    try:
-        c_tri_lsemm = lsemm_triton(E, C)
-    except Exception as e:
-        print(f"Triton kernel failed: {e}")
-        # Optionally dump inputs/outputs or raise
-        raise
-
-    # Reference PyTorch implementation
-    c_ref = torch_lsemm(E, C)
-
->>>>>>> 953af147
     # Compare results
     print(f"\n--- Testing Shapes N={N}, D={D}, V={V} ---")
     print("Triton LSEMM (max):", c_tri_lsemm.max().item())
